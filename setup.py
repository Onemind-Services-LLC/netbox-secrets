import os

from setuptools import find_packages, setup

description = "Enhance your secret management with encrypted storage and flexible, user-friendly features."

readme = os.path.join(os.path.dirname(__file__), 'README.md')

with open(readme) as fh:
    long_description = fh.read()


# Read install requirements from requirements.txt
def read_requirements(path: str) -> list[str]:
    reqs = []
    req_file = os.path.join(os.path.dirname(__file__), path)
    if not os.path.exists(req_file):
        return reqs
    with open(req_file) as f:
        for raw in f:
            line = raw.strip()
            if not line or line.startswith('#'):
                continue
            if line.startswith('-') or line.startswith('--'):
                # Skip options like -r, --find-links, etc.
                continue
            if ' #' in line:
                # Drop inline comments added by pip-compile
                line = line.split(' #', 1)[0].strip()
            reqs.append(line)
    return reqs


setup(
    name='netbox-secrets',
<<<<<<< HEAD
    version='2.3.5',
=======
    version='2.4.1',
>>>>>>> a7307368
    description=description,
    long_description=long_description,
    long_description_content_type="text/markdown",
    url='https://github.com/Onemind-Services-LLC/netbox-secrets/',
    author='Abhimanyu Saharan',
    author_email='asaharan@onemindservices.com',
    maintainer="Prince Kumar",
    maintainer_email="pkumar@onemindservices.com",
    license='Apache 2.0',
    install_requires=read_requirements('requirements.txt'),
    packages=find_packages(),
    include_package_data=True,
    classifiers=[
        "Programming Language :: Python :: 3",
        "License :: OSI Approved :: Apache Software License",
        "Operating System :: OS Independent",
    ],
    python_requires=">=3.10",
    zip_safe=False,
)<|MERGE_RESOLUTION|>--- conflicted
+++ resolved
@@ -33,11 +33,7 @@
 
 setup(
     name='netbox-secrets',
-<<<<<<< HEAD
-    version='2.3.5',
-=======
-    version='2.4.1',
->>>>>>> a7307368
+    version='2.4.2',
     description=description,
     long_description=long_description,
     long_description_content_type="text/markdown",
