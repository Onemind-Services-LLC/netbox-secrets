--- conflicted
+++ resolved
@@ -3,11 +3,8 @@
 from django import forms
 from django.contrib.contenttypes.models import ContentType
 from django.utils.translation import gettext as _
-<<<<<<< HEAD
-=======
 from netbox_secrets.constants import *
 from netbox_secrets.models import Secret, SecretRole, UserKey
->>>>>>> f461312d
 
 from netbox.forms import (
     NetBoxModelBulkEditForm,
@@ -15,13 +12,7 @@
     NetBoxModelForm,
     NetBoxModelImportForm,
 )
-<<<<<<< HEAD
-from netbox_secrets.constants import *
-from netbox_secrets.models import Secret, SecretRole, UserKey
-from utilities.forms import (
-=======
 from utilities.forms.fields import (
->>>>>>> f461312d
     ContentTypeMultipleChoiceField,
     DynamicModelChoiceField,
     DynamicModelMultipleChoiceField,
