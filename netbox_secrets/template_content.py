--- conflicted
+++ resolved
@@ -3,8 +3,8 @@
 from django.conf import settings
 from django.contrib.contenttypes.models import ContentType
 from django.db.utils import OperationalError
+
 from extras.plugins import PluginTemplateExtension
-
 from .models import Secret
 
 logger = logging.getLogger(__name__)
@@ -20,8 +20,11 @@
     return self.render(
         'netbox_secrets/inc/secrets_panel.html',
         extra_context={
-            'secrets': Secret.objects.filter(assigned_object_type=assigned_object_type, assigned_object_id=obj.id),
-        },
+            'secrets': Secret.objects.filter(
+                assigned_object_type=assigned_object_type,
+                assigned_object_id=obj.id
+            )
+        }
     )
 
 
@@ -37,21 +40,6 @@
 
 # Generate plugin extensions for the defined classes
 try:
-<<<<<<< HEAD
-    for content_type in ContentType.objects.all():
-        app_label = content_type.app_label
-        model = content_type.model
-        app_model_name = f'{app_label}.{model}'
-
-        if app_model_name in plugin_settings.get('apps'):
-            klass_name = f'{app_label}_{model}_plugin_template_extension'
-            dynamic_klass = type(
-                klass_name,
-                (PluginTemplateExtension,),
-                {'model': app_model_name, get_display_on(app_model_name): secrets_panel},
-            )
-            template_extensions.append(dynamic_klass)
-=======
     for app_model in plugin_settings.get('apps'):
         app_label, model = app_model.split('.')
         klass_name = f'{app_label}_{model}_plugin_template_extension'
@@ -61,7 +49,6 @@
             {'model': app_model, get_display_on(app_model): secrets_panel}
         )
         template_extensions.append(dynamic_klass)
->>>>>>> 056bf1fb
 except OperationalError as e:
     # This happens when the database is not yet ready
     logger.warning(f'Database not ready, skipping plugin extensions: {e}')
