--- conflicted
+++ resolved
@@ -14,20 +14,6 @@
 
 {% block subtitle %}
     {% if object %}
-<<<<<<< HEAD
-        <div class="float-end noprint">
-            <a href="{% url 'plugins:netbox_secrets:userkey_edit' %}" class="btn btn-warning">
-                <span class="mdi mdi-pencil" aria-hidden="true"></span>
-                Edit User Key
-            </a>
-        </div>
-        <h4>
-            Your User Key is
-            {% if object.is_active %}
-                <span class="badge bg-success">Active</span>
-            {% else %}
-                <span class="badge bg-danger">Inactive</span>
-=======
         {{ block.super }}
     {% endif %}
 {% endblock %}
@@ -45,7 +31,6 @@
                         <span class="mdi mdi-pencil" aria-hidden="true"></span>&nbsp;Edit
                     </a>
                 {% endif %}
->>>>>>> 056bf1fb
             {% endif %}
         </div>
     </div>
