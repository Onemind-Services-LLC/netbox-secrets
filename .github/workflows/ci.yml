name: CI
on: [push, pull_request]
jobs:
  build:
    runs-on: ubuntu-latest
    strategy:
      matrix:
        python-version: [3.7]
        node-version: [14.x]
    services:
      redis:
        image: redis
        ports:
          - 6379:6379
      postgres:
        image: postgres
        env:
          POSTGRES_USER: netbox
          POSTGRES_PASSWORD: netbox
        options: >-
          --health-cmd pg_isready
          --health-interval 10s
          --health-timeout 5s
          --health-retries 5
        ports:
          - 5432:5432

    steps:
    - name: Check out netbox
      uses: actions/checkout@v2
      with:
        path: 'netbox'
        repository: 'netbox-community/netbox'
        ref: 'master'

    - name: Checkout demo data
      uses: actions/checkout@v2
      with:
        path: 'netbox-demo-data'
        repository: 'netbox-community/netbox-demo-data'
        ref: 'master'

    - name: Checkout repo
      uses: actions/checkout@v2
      with:
        path: 'netbox-secretstore'

    - name: Set up Python ${{ matrix.python-version }}
      uses: actions/setup-python@v2
      with:
        python-version: ${{ matrix.python-version }}

    - name: Use Node.js ${{ matrix.node-version }}
      uses: actions/setup-node@v2
      with:
        node-version: ${{ matrix.node-version }}

    - name: Install dependencies & set up configuration
      run: |
        python -m pip install --upgrade pip
        pip install -r netbox/requirements.txt
        pip install -r netbox/docs/requirements.txt
        pip install pycodestyle coverage
        ln -s netbox-secretstore/.github/configuration.py netbox/netbox/netbox/configuration.py
        yarn --cwd netbox-secretstore/netbox_secretstore/project-static
<<<<<<< HEAD
=======
        python netbox-secretstore/setup.py develop
>>>>>>> 63b69ec0

    - name: Collect static files
      run: python netbox/netbox/manage.py collectstatic --no-input

    - name: Check PEP8 compliance
      run: pycodestyle --ignore=W504,E501 --exclude=node_modules netbox-secretstore/netbox_secretstore/

    - name: Check UI ESLint, TypeScript, and Prettier Compliance
      run: yarn --cwd nebox-secretstore/netbox_secretstore/project-static validate

    - name: Validate Static Asset Integrity
      run: netbox/scripts/verify-bundles.sh

    - name: Run tests
      run: coverage run --source="netbox-secretstore/netbox_secretstore/" netbox/netbox/manage.py test netbox-secretstore/netbox_secretstore/

    - name: Show coverage report
      run: coverage report --skip-covered --omit *migrations*<|MERGE_RESOLUTION|>--- conflicted
+++ resolved
@@ -63,10 +63,7 @@
         pip install pycodestyle coverage
         ln -s netbox-secretstore/.github/configuration.py netbox/netbox/netbox/configuration.py
         yarn --cwd netbox-secretstore/netbox_secretstore/project-static
-<<<<<<< HEAD
-=======
         python netbox-secretstore/setup.py develop
->>>>>>> 63b69ec0
 
     - name: Collect static files
       run: python netbox/netbox/manage.py collectstatic --no-input
